<<<<<<< HEAD
# name: FTP Deploy to VentraIP
# 
# on:
#   push:
#     branches:
#       - main
# 
# jobs:
#   ftp-deploy:
#     runs-on: ubuntu-latest
#     steps:
#       - name: Checkout code
#         uses: actions/checkout@v4
# 
#       - name: Setup Node.js
#         uses: actions/setup-node@v4
#         with:
#           node-version: '18'
#           cache: 'npm'
# 
#       - name: Install dependencies
#         run: npm ci
# 
#       - name: Build
#         run: npm run build
# 
#       - name: Deploy to FTP server
#         uses: SamKirkland/FTP-Deploy-Action@v4.3.4
#         with:
#           server: ${{ secrets.FTP_SERVER }}
#           username: ${{ secrets.FTP_USERNAME }}
#           password: ${{ secrets.FTP_PASSWORD }}
#           port: ${{ secrets.FTP_PORT }}
#           protocol: ftps
#       
#           local-dir: ./dist/
#           server-dir: /public_html/ 
=======
name: FTP Deploy to VentraIP

on:
  push:
    branches:
      - main

jobs:
  ftp-deploy:
    runs-on: ubuntu-latest
    steps:
      - name: Checkout code
        uses: actions/checkout@v4

      - name: Setup Node.js
        uses: actions/setup-node@v4
        with:
          node-version: '18'
          cache: 'npm'

      - name: Install dependencies
        run: npm ci

      - name: Build
        run: npm run build

      - name: Deploy to FTP server
        uses: SamKirkland/FTP-Deploy-Action@v4.3.4
        with:
          server: ${{ secrets.FTP_SERVER }}
          username: ${{ secrets.FTP_USERNAME }}
          password: ${{ secrets.FTP_PASSWORD }}
          port: ${{ secrets.FTP_PORT }}
          protocol: ftps
      
          local-dir: ./dist/
          server-dir: /
          # Force complete re-upload (removes sync state)
          dangerous-clean-slate: true
          # Ensure hidden files like .htaccess are uploaded
          exclude: |
            **/.git*
            **/.git*/**
            **/node_modules/** 
>>>>>>> 9567b942
<|MERGE_RESOLUTION|>--- conflicted
+++ resolved
@@ -1,42 +1,3 @@
-<<<<<<< HEAD
-# name: FTP Deploy to VentraIP
-# 
-# on:
-#   push:
-#     branches:
-#       - main
-# 
-# jobs:
-#   ftp-deploy:
-#     runs-on: ubuntu-latest
-#     steps:
-#       - name: Checkout code
-#         uses: actions/checkout@v4
-# 
-#       - name: Setup Node.js
-#         uses: actions/setup-node@v4
-#         with:
-#           node-version: '18'
-#           cache: 'npm'
-# 
-#       - name: Install dependencies
-#         run: npm ci
-# 
-#       - name: Build
-#         run: npm run build
-# 
-#       - name: Deploy to FTP server
-#         uses: SamKirkland/FTP-Deploy-Action@v4.3.4
-#         with:
-#           server: ${{ secrets.FTP_SERVER }}
-#           username: ${{ secrets.FTP_USERNAME }}
-#           password: ${{ secrets.FTP_PASSWORD }}
-#           port: ${{ secrets.FTP_PORT }}
-#           protocol: ftps
-#       
-#           local-dir: ./dist/
-#           server-dir: /public_html/ 
-=======
 name: FTP Deploy to VentraIP
 
 on:
@@ -73,12 +34,4 @@
           protocol: ftps
       
           local-dir: ./dist/
-          server-dir: /
-          # Force complete re-upload (removes sync state)
-          dangerous-clean-slate: true
-          # Ensure hidden files like .htaccess are uploaded
-          exclude: |
-            **/.git*
-            **/.git*/**
-            **/node_modules/** 
->>>>>>> 9567b942
+          server-dir: /public_html/ 