--- conflicted
+++ resolved
@@ -621,17 +621,10 @@
       return;
     }
 
-<<<<<<< HEAD
     // Input validation and sanitization using InputSanitizer service
     const messageValidation = InputSanitizer.sanitizeText(inquiryMessage, 1000);
     if (!messageValidation.isValid) {
       toast.error(messageValidation.error || 'Invalid message content. Please check for prohibited characters.');
-=======
-    // Input validation and robust sanitization
-    const sanitizedMessage = sanitizeInquiryMessage(inquiryMessage.trim());
-    if (sanitizedMessage.length < 10) {
-      toast.error('Message must be at least 10 characters long');
->>>>>>> ac72650e
       return;
     }
     
